--- conflicted
+++ resolved
@@ -1,23 +1,17 @@
 import os
 import pathlib
 import smtplib
-<<<<<<< HEAD
+import time
 import uuid
+
 from datetime import datetime
 from functools import lru_cache
-from time import time
 
 import django.core.mail
 import django.utils.crypto
 import exrex
 import magic
 import requests
-=======
-from datetime import datetime
-from functools import lru_cache
-from time import time
-from uuid import uuid4
->>>>>>> 5bdacd21
 
 import exrex
 import magic
@@ -61,18 +55,10 @@
     Returns:
         str: the base HedgeDoc URL
     """
-<<<<<<< HEAD
-    try:
-        requests.get(HEDGEDOC_URL, timeout=CTFPAD_HTTP_REQUEST_DEFAULT_TIMEOUT)
-    except ConnectionError:
-        if USE_INTERNAL_HEDGEDOC or HEDGEDOC_URL == "http://localhost:3000":
-            return "http://hedgedoc:3000"
-=======
     if USE_INTERNAL_HEDGEDOC:
         return "http://hedgedoc:3000"
 
     requests.get(HEDGEDOC_URL, timeout=CTFPAD_HTTP_REQUEST_DEFAULT_TIMEOUT)
->>>>>>> 5bdacd21
     return HEDGEDOC_URL
 
 
@@ -191,14 +177,10 @@
     Returns:
         list: JSON output from CTFTime
     """
-    start = time() - (3600 * 24 * 60)
-    end = time() + (3600 * 24 * 7 * 26)
+    start = time.time() - (3600 * 24 * 60)
+    end = time.time() + (3600 * 24 * 7 * 26)
     res = requests.get(
-<<<<<<< HEAD
         f"{CTFTIME_API_EVENTS_URL}?limit={limit}&start={start:.0f}&finish={end:.0f}",
-=======
-        f"{CTFTIME_API_EVENTS_URL}?limit={limit}&start={time() - (3600 * 24 * 60):.0f}&finish={time() + (3600 * 24 * 7 * 26):.0f}",
->>>>>>> 5bdacd21
         headers={"user-agent": CTFTIME_USER_AGENT},
     )
     if res.status_code != requests.codes.ok:
@@ -261,7 +243,7 @@
 
 
 def send_mail(recipients: list[str], subject: str, body: str) -> bool:
-    """[summary]
+    """Wrapper to easily send an email
 
     Args:
         recipients (list): [description]
@@ -273,13 +255,9 @@
     """
     if EMAIL_HOST and EMAIL_HOST_USER and EMAIL_HOST_PASSWORD:
         try:
-<<<<<<< HEAD
             django.core.mail.send_mail(
                 subject, body, EMAIL_HOST_USER, recipients, fail_silently=False
             )
-=======
-            send_mail(subject, body, EMAIL_HOST_USER, recipients, fail_silently=False)
->>>>>>> 5bdacd21
             return True
         except smtplib.SMTPException:
             pass
