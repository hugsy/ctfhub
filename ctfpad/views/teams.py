--- conflicted
+++ resolved
@@ -1,16 +1,17 @@
-from django.views.generic import UpdateView, DeleteView, CreateView
 from django.contrib import messages
+from django.contrib.auth.mixins import LoginRequiredMixin
+from django.contrib.messages.views import SuccessMessageMixin
+from django.shortcuts import redirect
+from django.urls import reverse_lazy
+from django.views.generic import CreateView, DeleteView, UpdateView
+
+from ctfpad.forms import TeamCreateUpdateForm
+from ctfpad.mixins import RequireSuperPowersMixin
 from ctfpad.models import Team
-from ctfpad.forms import TeamCreateUpdateForm
-from django.shortcuts import redirect
-from django.contrib.messages.views import SuccessMessageMixin
-from django.urls import reverse_lazy
-from django.contrib.auth.mixins import LoginRequiredMixin
-
-from ctfpad.mixins import RequireSuperPowersMixin
 
 MESSAGE_SUCCESS_TEAM_CREATED: str = "Team successfully created"
 MESSAGE_ERROR_MULTIPLE_TEAM_CREATE: str = "Only one team can be created"
+
 
 class TeamCreateView(SuccessMessageMixin, CreateView):
     model = Team
@@ -23,15 +24,10 @@
         if Team.objects.all().count():
             messages.error(self.request, MESSAGE_ERROR_MULTIPLE_TEAM_CREATE)
             return redirect("ctfpad:home")
-<<<<<<< HEAD
-        if request.method and request.method.lower() in self.http_method_names:
-            handler = getattr(self, request.method.lower(), self.http_method_not_allowed)
-=======
         if request.method.lower() in self.http_method_names:
             handler = getattr(
                 self, request.method.lower(), self.http_method_not_allowed
             )
->>>>>>> 5980508f
         else:
             handler = self.http_method_not_allowed
         return handler(request, *args, **kwargs)
