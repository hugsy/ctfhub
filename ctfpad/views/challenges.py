<<<<<<< HEAD
from django.contrib import messages
=======
import json

from django.http.request import HttpRequest
from django.http.response import HttpResponse
from ctfpad.decorators import only_if_authenticated_user
from django.contrib import messages
from django.shortcuts import render, get_object_or_404, redirect
from django.views.generic import ListView, DetailView, UpdateView, DeleteView, CreateView, FormView
from django.urls import reverse, reverse_lazy
>>>>>>> a113d024
from django.contrib.auth.mixins import LoginRequiredMixin
from django.contrib.messages.views import SuccessMessageMixin
from django.http.response import HttpResponse
from django.shortcuts import redirect, render
from django.urls import reverse
from django.views.generic import CreateView, DeleteView, DetailView, ListView, UpdateView

from ctfpad.decorators import user

from ctfpad.forms import (
    ChallengeCreateForm,
    ChallengeFileCreateForm,
<<<<<<< HEAD
    ChallengeSetFlagForm,
    ChallengeUpdateForm,
)
=======
    ChallengeImportForm,
)
from ctfpad.models import Challenge, Ctf, ChallengeCategory
from ctftools.settings import HEDGEDOC_URL

>>>>>>> a113d024
from ctfpad.helpers import (
    export_challenge_note,
    generate_github_page_header,
)
from ctfpad.models import Challenge, Ctf
from ctftools.settings import HEDGEDOC_URL


class ChallengeListView(LoginRequiredMixin, ListView):
    model = Challenge
    template_name = "ctfpad/challenges/list.html"
    login_url = "/users/login/"
    redirect_field_name = "redirect_to"


class ChallengeCreateView(LoginRequiredMixin, SuccessMessageMixin, CreateView):
    model = Challenge
    template_name = "ctfpad/challenges/create.html"
    login_url = "/users/login/"
    redirect_field_name = "redirect_to"
    form_class = ChallengeCreateForm
    initial = {
        "name": "",
        "points": "",
        "description": "",
        "category": "",
        "flag": "",
        "solvers": "",
        "solved_time": "",
        "note_id": None,
        "jitsi_id": None,
    }
    success_message = "Challenge '%(name)s' successfully created"

    def get(self, request, *args, **kwargs):
        try:
            self.initial["ctf"] = Ctf.objects.get(pk=self.kwargs.get("ctf"))
        except Ctf.DoesNotExist:
            pass
        form = self.form_class(initial=self.initial)
        return render(request, self.template_name, {'form': form})

    def form_valid(self, form):
        if Challenge.objects.filter(name=form.instance.name, ctf=form.instance.ctf).count() > 0:
            form.errors["name"] = "ChallengeNameAlreadyExistError"
            return render(self.request, self.template_name, {'form': form})
        return super().form_valid(form)

    def get_success_url(self):
        return reverse("ctfpad:challenges-detail", kwargs={'pk': self.object.pk})


class ChallengeImportView(LoginRequiredMixin, FormView):
    model = Challenge
    template_name = "ctfpad/challenges/import.html"
    login_url = "/users/login/"
    redirect_field_name = "redirect_to"
    form_class = ChallengeImportForm
    success_message = "Challenges were successfully imported!"

    def get(self, request, *args, **kwargs):
        self.initial["ctf"] = self.kwargs.get("ctf")
        form = self.form_class(initial=self.initial)
        return render(request, self.template_name, {'form': form})

    def form_valid(self, form):
        ctf_id = self.kwargs.get("ctf")
        ctf = Ctf.objects.get(pk=ctf_id)
        data = form.cleaned_data['data']

        try:
            for challenge in data:
                category, created = ChallengeCategory.objects.get_or_create(name=challenge["category"].strip().lower())
                points = 0
                description = ""

                if form.cleaned_data['format'] == 'CTFd':
                    points = challenge.get("value")
                elif form.cleaned_data['format'] == 'rCTF':
                    points = challenge.get("points")
                    description = challenge.get("description")

                defaults = {
                    "name": challenge.get("name"),
                    "points": points,
                    "category": category,
                    "description": description,
                    "ctf": ctf,
                }

                Challenge.objects.update_or_create(
                    defaults=defaults,
                    name=challenge.get("name"),
                    ctf=ctf,
                )

            messages.success(self.request, "Import successful!")
            return super().form_valid(form)
        except Exception as e:
            messages.error(self.request, f"Error: {str(e)}")
            return self.form_invalid(form)

    def get_success_url(self):
        return reverse("ctfpad:ctfs-detail", kwargs={'pk': self.initial["ctf"]})


class ChallengeDetailView(LoginRequiredMixin, DetailView):
    model = Challenge
    template_name = "ctfpad/challenges/detail.html"
    login_url = "/users/login/"
    redirect_field_name = "redirect_to"

    def get_context_data(self, **kwargs):
        ctx = super().get_context_data(**kwargs)
        ctx |= {
            "flag_form": ChallengeSetFlagForm(),
            "file_upload_form": ChallengeFileCreateForm(),
            "hedgedoc_url": HEDGEDOC_URL,
            "excalidraw_url": self.object.get_excalidraw_url(self.request.user.member),
        }
        return ctx


class ChallengeUpdateView(LoginRequiredMixin, SuccessMessageMixin, UpdateView):
    model = Challenge
    form_class = ChallengeUpdateForm
    template_name = "ctfpad/challenges/create.html"
    login_url = "/users/login/"
    redirect_field_name = "redirect_to"
    success_message = "Challenge successfully updated"

    def get_success_url(self):
        return reverse("ctfpad:challenges-detail", kwargs={'pk': self.object.pk})

    def form_valid(self, form):
        if "solvers" in form.cleaned_data:

            if (len(form.cleaned_data["solvers"]) > 0 and not form.cleaned_data["flag"]) or \
                    (len(form.cleaned_data["solvers"]) == 0 and form.cleaned_data["flag"]):
                messages.error(
                    self.request, "Cannot set flag without solver(s)")
                return redirect("ctfpad:challenges-detail", self.object.id)

        return super().form_valid(form)


class ChallengeSetFlagView(ChallengeUpdateView):
    form_class = ChallengeSetFlagForm
    template_name = "ctfpad/challenges/detail.html"

    def get_success_url(self):
        return reverse("ctfpad:challenges-detail", kwargs={'pk': self.object.pk})

    def form_valid(self, form):
        if form.instance.ctf.is_finished:
            messages.error(self.request, f"Cannot score when CTF is over")
            return redirect("ctfpad:challenges-detail", self.object.id)

        if form.instance.ctf.flag_prefix and "flag" in form.cleaned_data:
            if not form.cleaned_data["flag"].startswith(form.instance.ctf.flag_prefix):
                messages.warning(
                    self.request, f"Unexpected flag format: missing pattern '{form.instance.ctf.flag_prefix}'")

        return super().form_valid(form)


class ChallengeDeleteView(LoginRequiredMixin, SuccessMessageMixin, DeleteView):
    model = Challenge
    template_name = "ctfpad/challenges/confirm_delete.html"
    login_url = "/users/login/"
    redirect_field_name = "redirect_to"
    success_message = "Challenge deleted successfully"

    def get_success_url(self):
        return reverse("ctfpad:ctfs-detail", kwargs={'pk': self.object.ctf.id})


class ChallengeExportAsGithubPageView(LoginRequiredMixin, DetailView):
    model = Challenge
    template_name = "ctfpad/challenges/detail.html"
    login_url = "/users/login/"
    redirect_field_name = "redirect_to"

    def get(self, request, *args, **kwargs):
        c = self.get_object()
        u = request.user.member
        tags = "[" + c.category.name + ","
        for t in c.tags.all():
            tags += t.name + ","
        tags += "]"
        content = generate_github_page_header(
            title=c.name, author=u.username, tags=tags)
        if c.description:
            content += f"Description:\n> {c.description}\n\n"
        content += export_challenge_note(u, c.note_id)
        response = HttpResponse(
            content, content_type="text/markdown; charset=utf-8")
        response["Content-Length"] = len(content)
        return response<|MERGE_RESOLUTION|>--- conflicted
+++ resolved
@@ -1,6 +1,3 @@
-<<<<<<< HEAD
-from django.contrib import messages
-=======
 import json
 
 from django.http.request import HttpRequest
@@ -10,7 +7,6 @@
 from django.shortcuts import render, get_object_or_404, redirect
 from django.views.generic import ListView, DetailView, UpdateView, DeleteView, CreateView, FormView
 from django.urls import reverse, reverse_lazy
->>>>>>> a113d024
 from django.contrib.auth.mixins import LoginRequiredMixin
 from django.contrib.messages.views import SuccessMessageMixin
 from django.http.response import HttpResponse
@@ -23,17 +19,13 @@
 from ctfpad.forms import (
     ChallengeCreateForm,
     ChallengeFileCreateForm,
-<<<<<<< HEAD
     ChallengeSetFlagForm,
     ChallengeUpdateForm,
-)
-=======
     ChallengeImportForm,
 )
 from ctfpad.models import Challenge, Ctf, ChallengeCategory
 from ctftools.settings import HEDGEDOC_URL
 
->>>>>>> a113d024
 from ctfpad.helpers import (
     export_challenge_note,
     generate_github_page_header,
