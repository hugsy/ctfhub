--- conflicted
+++ resolved
@@ -2,44 +2,6 @@
 
 {% block content %}
 
-<<<<<<< HEAD
-    <br/>
-
-    {% include 'snippets/formerror.html' %}
-
-    <div class="row">
-        <div class="col-lg-4 offset-lg-4">
-
-            {% for message in messages %}
-                <p id="messages">{{ message }}</p>
-            {% endfor %}
-
-            <div class="card">
-                <div class="card-header">
-                    <h5 class="card-title">
-                        {% if form.name.value %}
-                            <p class="card-header-title">Updating Challenge {{ form.name.value }}</p>
-                        {% else %}
-                            <p class="card-header-title">New Challenge</p>
-                        {% endif %}
-                    </h5>
-                </div>
-
-                <div class="card-body">
-                    <form class="form" method="post">
-                        {% csrf_token %}
-                        <div class="modal-body">
-                            <div class="form-group">
-
-                                <label class="label"><strong>Name</strong></label>
-                                <div class="input-group mb-3">
-                                <span class="input-group-text">
-                                    <i class="fas fa-hat-cowboy-side"></i>
-                                </span>
-                                    <input id="{{ form.name.id_for_label }}" name="{{ form.name.html_name }}"
-                                           value="{{ form.name.value }}" class="form-control" type="text"
-                                           placeholder="{{ form.name.label }}" required>
-=======
 <br />
 
 {% include 'snippets/formerror.html' %}
@@ -68,20 +30,16 @@
                     <div class="modal-body">
                         <div class="form-group">
 
-                            <label class="label"><strong>Name</strong></label>
-                            <div class="input-group mb-3">
-                                <div class="input-group-append">
-                                    <span class="input-group-text">
-                                        <i class="fas fa-hat-cowboy-side"></i>
-                                    </span>
->>>>>>> 5b002e8b
-                                </div>
-                                <input id="{{ form.name.id_for_label }}" name="{{ form.name.html_name }}"
-                                    value="{{ form.name.value }}" class="form-control" type="text"
-                                    placeholder="{{ form.name.label }}" required>
-                            </div>
-
-<<<<<<< HEAD
+                                <label class="label"><strong>Name</strong></label>
+                                <div class="input-group mb-3">
+                                <span class="input-group-text">
+                                    <i class="fas fa-hat-cowboy-side"></i>
+                                </span>
+                                    <input id="{{ form.name.id_for_label }}" name="{{ form.name.html_name }}"
+                                           value="{{ form.name.value }}" class="form-control" type="text"
+                                           placeholder="{{ form.name.label }}" required>
+                                </div>
+
                                 <label class="label"><strong>Points</strong></label>
                                 <div class="input-group mb-3">
                                     <span class="input-group-text">
@@ -90,21 +48,8 @@
                                     <input type="number" min="0" id="{{ form.points.id_for_label }}"
                                            name="{{ form.points.html_name }}" placeholder="{{ form.points.label }}"
                                            value="{{ form.points.value }}" class="form-control"/>
-=======
-                            <label class="label"><strong>Points</strong></label>
-                            <div class="input-group mb-3">
-                                <div class="input-group-append">
-                                    <span class="input-group-text">
-                                        <i class="fas fa-poll"></i>
-                                    </span>
->>>>>>> 5b002e8b
-                                </div>
-                                <input type="number" min="0" id="{{ form.points.id_for_label }}"
-                                    name="{{ form.points.html_name }}" placeholder="{{ form.points.label }}"
-                                    value="{{ form.points.value }}" class="form-control" />
-                            </div>
-
-<<<<<<< HEAD
+                                </div>
+
                                 <label class="label"><strong>Category</strong></label>
                                 <div class="input-group mb-3">
                                     <span class="input-group-text">
@@ -133,41 +78,8 @@
                                               placeholder="{{ form.description.label }}"
                                               class="form-control">{% if form.description %}
                                         {{ form.description.value }}{% endif %}</textarea>
-=======
-                            <label class="label"><strong>Category</strong></label>
-                            <div class="input-group mb-3">
-                                <div class="input-group-append">
-                                    <span class="input-group-text">
-                                        <i class="fas fa-folder-open"></i>
-                                    </span>
-                                </div>
-
-                                <select class="form-control" id="{{ form.category.id_for_label }}"
-                                    name="{{ form.category.html_name }}">
-                                    {%for choice in form.category%}{{ choice }}{%endfor%}
-                                </select>
-                            </div>
-
-                            <input type="hidden" id="{{ form.ctf.id_for_label }}" name="{{ form.ctf.html_name }}"
-                                value="{{ form.ctf.value }}" />
-                            <input type="hidden" id="{{ form.last_update_by.id_for_label }}"
-                                name="{{ form.last_update_by.html_name }}" value="{{ request.user.id }}" />
-
-                            <label class="label"><strong>Description</strong></label>
-                            <div class="input-group mb-3">
-                                <div class="input-group-append">
-                                    <span class="input-group-text">
-                                        <i class="fas fa-pen"></i>
-                                    </span>
->>>>>>> 5b002e8b
-                                </div>
-                                <textarea id="{{ form.description.id_for_label }}"
-                                    name="{{ form.description.html_name }}" placeholder="{{ form.description.label }}"
-                                    value="{{ form.description.value }}"
-                                    class="form-control">{% if form.description %}{{ form.description.value }}{% endif %}</textarea>
-                            </div>
-
-<<<<<<< HEAD
+                                </div>
+
                                 {% if form.instance.creation_time %}
                                     <label class="label"><strong>Flag</strong></label>
                                     <div class="input-group mb-3">
@@ -263,7 +175,44 @@
                                                 onclick="window.history.back();">Cancel
                                         </button>
                                     </div>
-=======
+                                </div>
+                                <input type="number" min="0" id="{{ form.points.id_for_label }}"
+                                    name="{{ form.points.html_name }}" placeholder="{{ form.points.label }}"
+                                    value="{{ form.points.value }}" class="form-control" />
+                            </div>
+
+                            <label class="label"><strong>Category</strong></label>
+                            <div class="input-group mb-3">
+                                <div class="input-group-append">
+                                    <span class="input-group-text">
+                                        <i class="fas fa-folder-open"></i>
+                                    </span>
+                                </div>
+
+                                <select class="form-control" id="{{ form.category.id_for_label }}"
+                                    name="{{ form.category.html_name }}">
+                                    {%for choice in form.category%}{{ choice }}{%endfor%}
+                                </select>
+                            </div>
+
+                            <input type="hidden" id="{{ form.ctf.id_for_label }}" name="{{ form.ctf.html_name }}"
+                                value="{{ form.ctf.value }}" />
+                            <input type="hidden" id="{{ form.last_update_by.id_for_label }}"
+                                name="{{ form.last_update_by.html_name }}" value="{{ request.user.id }}" />
+
+                            <label class="label"><strong>Description</strong></label>
+                            <div class="input-group mb-3">
+                                <div class="input-group-append">
+                                    <span class="input-group-text">
+                                        <i class="fas fa-pen"></i>
+                                    </span>
+                                </div>
+                                <textarea id="{{ form.description.id_for_label }}"
+                                    name="{{ form.description.html_name }}" placeholder="{{ form.description.label }}"
+                                    value="{{ form.description.value }}"
+                                    class="form-control">{% if form.description %}{{ form.description.value }}{% endif %}</textarea>
+                            </div>
+
                             {%if form.instance.creation_time%}
                             <label class="label"><strong>Flag</strong></label>
                             <div class="input-group mb-3">
@@ -314,7 +263,6 @@
                                     <span class="input-group-text">
                                         <i class="fab fa-markdown"></i>
                                     </span>
->>>>>>> 5b002e8b
                                 </div>
                                 <input id="{{ form.excalidraw_room_id.id_for_label }}"
                                     name="{{ form.excalidraw_room_id.html_name }}"
