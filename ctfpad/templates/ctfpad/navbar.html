--- conflicted
+++ resolved
@@ -3,20 +3,14 @@
     <div class="navbar-nav">
         <a class="nav-link" href="{% url 'ctfpad:home' %}"><i class="fas fa-home"></i></a>
     </div>
-<<<<<<< HEAD
     <button class="navbar-toggler" type="button" data-bs-toggle="collapse" data-bs-target="#navbarNav"
             aria-controls="navbarNav" aria-expanded="false" aria-label="Toggle navigation">
-=======
-    <button class="navbar-toggler" type="button" data-toggle="collapse" data-target="#navbarNav"
-        aria-controls="navbarNav" aria-expanded="false" aria-label="Toggle navigation">
->>>>>>> 5b002e8b
         <span class="navbar-toggler-icon"></span>
     </button>
     <div class="collapse navbar-collapse" id="navbarNav">
         <ul class="navbar-nav">
             <li class="nav-item dropdown">
                 <a class="nav-link dropdown-toggle" href="#" id="navbarDropdownMenuLink" role="button"
-<<<<<<< HEAD
                    data-bs-toggle="dropdown" aria-haspopup="true" aria-expanded="false">
                     <i class="fas fa-bars"></i>
                     &nbsp;&nbsp;CTFPad
@@ -27,24 +21,12 @@
                         <img src="{{ request.user.member.avatar_url }}" alt="avatar" class="rounded-circle" width="25px"
                              height="25">
                         {% if request.user.member.is_guest %}<strong>(guest)</strong>{% endif %}
-=======
-                    data-toggle="dropdown" aria-haspopup="true" aria-expanded="false">
-                    <i class="fas fa-bars"></i>
-                    &nbsp;&nbsp;CTFPad
-                    {% if request.user.is_authenticated %}
-                    &nbsp;
-                    <strong>{{request.user.member.username}}</strong>
-                    &nbsp;<img src="{{request.user.member.avatar_url}}" alt="avatar" class="rounded-circle" width="25px"
-                        height="25">
-                    {% if request.user.member.is_guest %}<strong>(guest)</strong>{% endif %}
->>>>>>> 5b002e8b
                     {% endif %}
                 </a>
                 <div class="dropdown-menu" aria-labelledby="navbarDropdownMenuLink">
                     <h5 class="dropdown-header">Hi, {{ request.user }} ({{ request.user.member.team.name }})!</h5>
                     <div class="dropdown-divider"></div>
                     {% if not request.user.member.is_guest %}
-<<<<<<< HEAD
                         <a class="dropdown-item" href="{% url 'ctfpad:stats-detail' %}"><i class="fas fa-signal"></i>&nbsp;Team
                             Info</a>
                         <a class="dropdown-item" href="{% url 'ctfpad:ctfs-list' %}"><i class="fas fa-flag"></i>&nbsp;CTFs</a>
@@ -62,32 +44,11 @@
                         <div class="dropdown-divider"></div>
                         <a class="dropdown-item" href="{% url 'ctfpad:user-logout' %}"><i
                                 class="fas fa-sign-out-alt"></i> Logout</a>
-=======
-                    <a class="dropdown-item" href="{% url 'ctfpad:stats-detail' %}"><i
-                            class="fas fa-signal"></i>&nbsp;Team Info</a>
-                    <a class="dropdown-item" href="{% url 'ctfpad:ctfs-list' %}"><i
-                            class="fas fa-flag"></i>&nbsp;CTFs</a>
-                    <a class="dropdown-item" href="{% url 'ctfpad:tags-list' %}"><i class="fas fa-tags"></i>&nbsp;Browse
-                        by Tags</a>
-                    {% endif %}
-                    {% if request.user.is_authenticated %}
-                    <div class="dropdown-divider"></div>
-                    {% if request.user.member.has_superpowers %}
-                    <a class="dropdown-item" href="{% url 'ctfpad:team-edit' request.user.member.team.id %}"><i
-                            class="fas fa-cogs"></i> Settings</a>
-                    {% endif %}
-                    <a class="dropdown-item" href="{% url 'ctfpad:users-update' request.user.member.id %}"><i
-                            class="far fa-address-card"></i> Profile</a>
-                    <div class="dropdown-divider"></div>
-                    <a class="dropdown-item" href="{% url 'ctfpad:user-logout' %}"><i class="fas fa-sign-out-alt"></i>
-                        Logout</a>
->>>>>>> 5b002e8b
                     {% endif %}
                 </div>
             </li>
 
             {% if request.user.is_authenticated and request.user.member.selected_ctf %}
-<<<<<<< HEAD
                 <li>
                     <a class="btn btn-outline-info my-2 my-sm-0"
                        href="{% url 'ctfpad:ctfs-detail' request.user.member.selected_ctf.id %}">
@@ -109,46 +70,13 @@
                         <label class="form-check-label" for="toggleDarkMode"><span
                                 class="color: white;">🌙</span></label>
                     {% endif %}
-=======
-            <li>
-                <a class="btn btn-outline-info my-2 my-sm-0"
-                    href="{% url 'ctfpad:ctfs-detail' request.user.member.selected_ctf.id %}">
-                    Jump to <strong>{{request.user.member.selected_ctf}}</strong>
-                </a>
-            </li>
-            {% endif %}
-
-            <li>
-                <div class="custom-control custom-switch" style="margin-top: 10px; margin-left: 10px;">
-                    <form action="{% url 'ctfpad:set-dark-mode' %}" method="POST">
-                        {% csrf_token %}
-                        {% theme_cookie as my_theme %}
-                        {% if my_theme == 'dark' %}
-                        <input type="checkbox" class="custom-control-input" id="toggleDarkMode" name="darkModeCookie"
-                            checked onchange="this.form.submit();">
-                        <label class="custom-control-label" for="toggleDarkMode"><span
-                                class="color: white;">☀</span></label>
-                        {% else %}
-                        <input type="checkbox" class="custom-control-input" id="toggleDarkMode" name="darkModeCookie"
-                            onchange="this.form.submit();">
-                        <label class="custom-control-label" for="toggleDarkMode"><span
-                                class="color: white;">🌙</span></label>
-                        {% endif %}
-                    </form>
->>>>>>> 5b002e8b
                 </div>
             </li>
         </ul>
     </div>
-<<<<<<< HEAD
     <form class="d-flex my-2 my-lg-0 me-2" action="{% url 'ctfpad:search' %}" method="GET">
         <input id="searchBarInput" class="form-control me-2" type="search" placeholder="Search" aria-label="Search"
                name="q">
-=======
-    <form class="form-inline my-2 my-lg-0" action="{% url 'ctfpad:search' %}" method="GET">
-        <input id="searchBarInput" class="form-control mr-sm-2" type="search" placeholder="Search" aria-label="Search"
-            name="q">
->>>>>>> 5b002e8b
         <button class="btn btn-outline-success my-2 my-sm-0" type="submit">Search</button>
     </form>
 </nav>