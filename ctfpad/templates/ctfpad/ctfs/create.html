--- conflicted
+++ resolved
@@ -6,20 +6,8 @@
 
     {% include 'snippets/messages.html' %}
 
-<<<<<<< HEAD
-    {% if form.errors %}
-        <div class="row">
-            <div class="col-lg-4 offset-lg-4">
-                <div class="alert alert-danger">
-                    <strong>ERROR</strong>&nbsp;&nbsp;
-                    {{ form.errors }}
-                </div>
-            </div>
-        </div>
-    {% endif %}
-=======
     {% include 'snippets/formerror.html' %}
->>>>>>> 32ed1730
+
 
     <div class="row">
         <div class="col-lg-4 offset-lg-4">
