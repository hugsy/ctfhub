{% extends 'ctfpad/main.html' %}

{% block content %}

<<<<<<< HEAD
    <br/>

    {% include 'snippets/messages.html' %}

    {% include 'snippets/formerror.html' %}

    <div class="row">
        <div class="col-lg-4 offset-lg-4">
            <div class="card">
                <div class="card-header">
                    <h5 class="card-title">
                        <p class="card-header-title">Settings for profile '{{ member.username }}'</p>
                    </h5>
                    <span class="align-right">
                <small>For advanced user settings update, <a
                        href="{% url 'ctfpad:users-update-advanced' member.user.id %}">[click here]</a>
                or to change your password <a href="{% url 'ctfpad:users-update-password' %}">[click here]</a></small>
            </span>
                </div>

                <div class="card-body">
                    <form class="form" method="POST" enctype="multipart/form-data">
                        {% csrf_token %}
                        <div class="modal-body">

                            <label class="label"><strong>Avatar</strong></label>
                            <div class="input-group mb-3">
                                <span class="input-group-text">
                                    <i class="fas fa-user-circle"></i>
                                </span>
                                {{ form.avatar }}
                            </div>

                            <label class="label"><strong>Description</strong></label>
                            <div class="input-group mb-3">
                                <span class="input-group-text">
                                    <i class="fas fa-hat-cowboy-side"></i>
                                </span>
                                <textarea id="{{ form.description.id_for_label }}"
                                          name="{{ form.description.html_name }}"
                                          placeholder="{{ form.description.label }}"
                                          class="form-control">{% if form.description.value %}{{ form.description.value }}{% endif %}</textarea>
=======
<br />

{% include 'snippets/messages.html' %}

{% include 'snippets/formerror.html' %}

<div class="row">
    <div class="col-lg-6 offset-lg-3">
        <div class="card">
            <div class="card-header">
                <h5 class="card-title">
                    <p class="card-header-title">Settings for profile '{{ member.username }}'</p>
                </h5>
                <span class="align-right">
                    <small>For advanced user settings update, <a
                            href="{% url 'ctfpad:users-update-advanced' member.user.id %}">[click here]</a>
                        or to change your password <a href="{% url 'ctfpad:users-update-password' %}">[click
                            here]</a></small>
                </span>
            </div>

            <div class="card-body">
                <form class="form" method="POST" enctype="multipart/form-data">
                    {% csrf_token %}
                    <div class="modal-body">

                        <label class="label"><strong>Avatar</strong></label>
                        <div class="input-group mb-3">
                            <div class="input-group-append">
                                <span class="input-group-text">
                                    <i class="fas fa-user-circle"></i>
                                </span>
                            </div>

                            {{ form.avatar }}
                        </div>

                        <label class="label"><strong>Description</strong></label>
                        <div class="input-group mb-3">
                            <div class="input-group-append">
                                <span class="input-group-text">
                                    <i class="fas fa-hat-cowboy-side"></i>
                                </span>
                            </div>
                            <textarea id="{{ form.description.id_for_label }}" name="{{ form.description.html_name }}"
                                placeholder="{{ form.description.label }}" value="{{ form.description.value }}"
                                class="form-control">{% if form.description.value %}
                                    {{ form.description.value }}{% endif %}</textarea>
                        </div>

                        {% if not request.user.member.is_guest %}
                        <label class="label"><strong>Current CTF</strong></label>
                        <div class="input-group mb-3">
                            <div class="input-group-append">
                                <span class="input-group-text">
                                    <i class="fas fa-flag"></i>
                                </span>
>>>>>>> 5b002e8b
                            </div>
                            <select class="form-control" id="{{ form.selected_ctf.id_for_label }}"
                                name="{{ form.selected_ctf.html_name }}">
                                {% for choice in form.selected_ctf %}
                                {{ choice }}
                                {% endfor %}
                            </select>
                        </div>
                        {% else %}
                        <input type="text" name="{{ form.selected_ctf.html_name }}"
                            value="{{ form.selected_ctf.value }}" hidden />
                        {% endif %}

                        {% if not request.user.member.is_guest %}
                        <label class="label"><strong>Status</strong></label>
                        <div class="input-group mb-3">
                            <div class="input-group-append">
                                <span class="input-group-text">
                                    <i class="fas fa-calendar-week"></i>
                                </span>
                            </div>
                            <select class="form-control" id="{{ form.status.id_for_label }}"
                                name="{{ form.status.html_name }}">
                                {% for choice in form.status %}
                                {{ choice }}
                                {% endfor %}
                            </select>
                        </div>
                        {% else %}
                        <input type="text" name="{{ form.status.html_name }}" value="{{ form.status.value }}" hidden />
                        {% endif %}

                        <div class="form-row">
                            <div class="form-group col-md-6">
                                <label class="label"><strong>Country</strong></label>
                                <div class="input-group mb-3">
<<<<<<< HEAD
                                    <span class="input-group-text">
                                        <i class="fas fa-flag"></i>
                                    </span>
                                    <select class="form-control" id="{{ form.selected_ctf.id_for_label }}"
                                            name="{{ form.selected_ctf.html_name }}">
                                        {% for choice in form.selected_ctf %}
                                            {{ choice }}
=======
                                    <div class="input-group-append">
                                        <span class="input-group-text">
                                            <i class="fas fa-globe-asia"></i>
                                        </span>
                                    </div>

                                    <select class="form-control" id="{{ form.country.id_for_label }}"
                                        name="{{ form.country.html_name }}">
                                        {% for choice in form.country %}
                                        {{ choice }}
>>>>>>> 5b002e8b
                                        {% endfor %}
                                    </select>
                                </div>
                            </div>

                            <div class="form-group col-md-6">
                                <label class="label"><strong>Timezone</strong></label>
                                <div class="input-group mb-3">
<<<<<<< HEAD
                                    <span class="input-group-text">
                                        <i class="fas fa-calendar-week"></i>
                                    </span>
                                    <select class="form-control" id="{{ form.status.id_for_label }}"
                                            name="{{ form.status.html_name }}">
                                        {% for choice in form.status %}
                                            {{ choice }}
                                        {% endfor %}
                                    </select>
                                </div>
                            {% else %}
                                <input type="text" name="{{ form.status.html_name }}" value="{{ form.status.value }}"
                                       hidden/>
                            {% endif %}

                            <div class="form-row">
                                <div class="form-group col-md-6">
                                    <label class="label"><strong>Country</strong></label>
                                    <div class="input-group mb-3">
                                        <span class="input-group-text">
                                            <i class="fas fa-globe-asia"></i>
                                        </span>
                                        <select class="form-control" id="{{ form.country.id_for_label }}"
                                                name="{{ form.country.html_name }}">
                                            {% for choice in form.country %}
                                                {{ choice }}
                                            {% endfor %}
                                        </select>
                                    </div>
                                </div>

                                <div class="form-group col-md-6">
                                    <label class="label"><strong>Timezone</strong></label>
                                    <div class="input-group mb-3">
                                        <span class="input-group-text">
                                            <i class="fas fa-clock"></i>
                                        </span>
                                        <select class="form-control" id="{{ form.timezone.id_for_label }}"
                                                name="{{ form.timezone.html_name }}">
                                            {% for choice in form.timezone %}
                                                {{ choice }}
                                            {% endfor %}
                                        </select>
                                    </div>
                                </div>
=======
                                    <div class="input-group-append">
                                        <span class="input-group-text">
                                            <i class="fas fa-clock"></i>
                                        </span>
                                    </div>
                                    <select class="form-control" id="{{ form.timezone.id_for_label }}"
                                        name="{{ form.timezone.html_name }}">
                                        {% for choice in form.timezone %}
                                        {{ choice }}
                                        {% endfor %}
                                    </select>
                                </div>
>>>>>>> 5b002e8b
                            </div>
                        </div>

<<<<<<< HEAD
                            <label class="label"><strong><abbr title="You can use them to login on the pad directly">Pad
                                Credentials*</abbr></strong></label>
                            <div class="input-group">
                                <span class="input-group-text">
                                    <i class="fas fa-user-circle"></i>
                                </span>
                                <input type="text" class="form-control" id="inputHedgedocLogin"
                                       value="{{ member.hedgedoc_username }}" class="form-control" readonly/>
                                <span class="input-group-text"><i class="fas fa-lock"></i></span>
                                <input type="password" class="form-control reveal" id="inputHedgedocPassword"
                                       value="{{ member.hedgedoc_password }}" class="form-control" readonly/>
                                <button class="btn btn-outline-secondary" onclick="toggle_input_password_visibility();"
                                        type="button"><i class="far fa-eye-slash"></i></button>
                            </div>

                            <label class="label"><strong>Blog URL</strong></label>
                            <div class="input-group mb-3">
                                <span class="input-group-text">
                                    <i class="fas fa-link"></i>
                                </span>
                                <input type="url" id="{{ form.blog_url.id_for_label }}"
                                       name="{{ form.blog_url.html_name }}"
                                       placeholder="{{ form.blog_url.label }}" value="{{ form.blog_url.value }}"
                                       class="form-control"/>
=======
                        <label class="label"><strong><abbr title="You can use them to login on the pad directly">Pad
                                    Credentials*</abbr></strong></label>
                        <div class="form-row">
                            <div class="form-group col-md-6">
                                <label for="inputHedgedocLogin">Login</label>
                                <input type="text" class="form-control" id="inputHedgedocLogin"
                                    value="{{ member.hedgedoc_username }}" class="form-control" readonly />
                            </div>
                            <div class="form-group col-md-6">
                                <label for="inputHedgedocPassword">Password</label>
                                <div class="input-group">
                                    <input type="password" class="form-control reveal" id="inputHedgedocPassword"
                                        value="{{ member.hedgedoc_password }}" class="form-control" readonly />
                                    <span class="input-group-btn">
                                        <button class="btn btn-default" onclick="toggle_input_password_visibility();"
                                            type="button"><i class="far fa-eye-slash"></i></button>
                                    </span>
                                </div>
>>>>>>> 5b002e8b
                            </div>
                        </div>

<<<<<<< HEAD
                            <label class="label"><strong>Github</strong></label>
                            <div class="input-group mb-3">
                                <span class="input-group-text">
                                    <i class="fab fa-github"></i>
                                </span>
                                <input type="url" id="{{ form.github_url.id_for_label }}"
                                       name="{{ form.github_url.html_name }}" placeholder="{{ form.github_url.label }}"
                                       value="{{ form.github_url.value }}" class="form-control"/>
=======
                        <label class="label"><strong>Blog URL</strong></label>
                        <div class="input-group mb-3">
                            <div class="input-group-append">
                                <span class="input-group-text">
                                    <i class="fas fa-link"></i>
                                </span>
>>>>>>> 5b002e8b
                            </div>
                            <input type="url" id="{{ form.blog_url.id_for_label }}" name="{{ form.blog_url.html_name }}"
                                placeholder="{{ form.blog_url.label }}" value="{{ form.blog_url.value }}"
                                class="form-control" />
                        </div>

<<<<<<< HEAD
                            <label class="label"><strong>Twitter</strong></label>
                            <div class="input-group mb-3">
                                <span class="input-group-text">
                                    <i class="fab fa-twitter"></i>
                                </span>
                                <input type="url"
                                       id={{ form.twitter_url.id_for_label }} name="{{ form.twitter_url.html_name }}"
                                       placeholder="{{ form.twitter_url.label }}" value="{{ form.twitter_url.value }}"
                                       class="form-control"/>
=======
                        <label class="label"><strong>Github</strong></label>
                        <div class="input-group mb-3">
                            <div class="input-group-append">
                                <span class="input-group-text">
                                    <i class="fab fa-github"></i>
                                </span>
>>>>>>> 5b002e8b
                            </div>
                            <input type="url" id="{{ form.github_url.id_for_label }}"
                                name="{{ form.github_url.html_name }}" placeholder="{{ form.github_url.label }}"
                                value="{{ form.github_url.value }}" class="form-control" />
                        </div>

<<<<<<< HEAD
                            <label class="label"><strong>Member Since</strong></label>
                            <div class="input-group mb-3">
                                <span class="input-group-text">
                                    <i class="fas fa-calendar-week"></i>
                                </span>
                                <input type="date" id="{{ form.joined_time.id_for_label }}"
                                       name="{{ form.joined_time.html_name }}"
                                       placeholder="{{ form.joined_time.label }}"
                                       value="{{ form.joined_time.value|date:'Y-m-d' }}" class="form-control">
=======
                        <label class="label"><strong>Twitter</strong></label>
                        <div class="input-group mb-3">
                            <div class="input-group-append">
                                <span class="input-group-text">
                                    <i class="fab fa-twitter"></i>
                                </span>
>>>>>>> 5b002e8b
                            </div>
                            <input type="url" id={{ form.twitter_url.id_for_label }}
                                name="{{ form.twitter_url.html_name }}" placeholder="{{ form.twitter_url.label }}"
                                value="{{ form.twitter_url.value }}" class="form-control" />
                        </div>

<<<<<<< HEAD
                            {% if request.user.member.has_superpowers %}
                                <label class="label"><strong>Has Super-Powers?</strong></label>
                                <div class="input-group mb-3">
                                    <div class="custom-control custom-switch">
                                        <input type="checkbox" class="custom-control-input"
                                               id="{{ form.has_superpowers.id_for_label }}"
                                               name="{{ form.has_superpowers.html_name }}"
                                                {% if form.has_superpowers.value %}
                                               &nbsp; checked
                                                {% endif %}
                                        >
                                        <label class="custom-control-label"
                                               for="{{ form.has_superpowers.id_for_label }}"></label>
                                    </div>
                                </div>
                            {% endif %}
                        </div>

                        <div class="card-footer text-muted">
                            <div class="control card-footer-item">
                                <div class="d-grid gap-2">
                                    <button type="button" class="btn btn-primary btn-sm"
                                            onclick="this.form.submit();">
                                        Update Settings
                                    </button>
                                    <button type="button" class="btn btn-secondary btn-sm"
                                            onclick="window.history.back();">Cancel
                                    </button>
                                </div>
=======
                        <label class="label"><strong>Member Since</strong></label>
                        <div class="input-group mb-3">
                            <div class="input-group-append">
                                <span class="input-group-text">
                                    <i class="fas fa-calendar-week"></i>
                                </span>
                            </div>
                            <input type="date" id="{{ form.joined_time.id_for_label }}"
                                name="{{ form.joined_time.html_name }}" placeholder="{{ form.joined_time.label }}"
                                value="{{ form.joined_time.value|date:'Y-m-d' }}" class="form-control">
                        </div>

                        {% if request.user.member.has_superpowers %}
                        <label class="label"><strong>Has Super-Powers?</strong></label>
                        <div class="input-group mb-3">
                            <div class="input-group-append">
>>>>>>> 5b002e8b
                            </div>
                            <div class="custom-control custom-switch">
                                <input type="checkbox" class="custom-control-input"
                                    id="{{ form.has_superpowers.id_for_label }}"
                                    name="{{ form.has_superpowers.html_name }}" {% if form.has_superpowers.value %}
                                    &nbsp; checked {% endif %}>
                                <label class="custom-control-label"
                                    for="{{ form.has_superpowers.id_for_label }}"></label>
                            </div>
                        </div>
                        {% endif %}
                    </div>

                    <div class="card-footer text-muted">
                        <div class="control card-footer-item">
                            <button type="button" class="btn-primary btn-sm btn-block" onclick="this.form.submit();">
                                Update Settings
                            </button>
                            <button type="button" class="btn btn-secondary btn-sm btn-block"
                                onclick="window.history.back();">Cancel
                            </button>
                        </div>
                    </div>
                </form>
            </div>
        </div>
    </div>
</div>



{% endblock %}<|MERGE_RESOLUTION|>--- conflicted
+++ resolved
@@ -2,50 +2,6 @@
 
 {% block content %}
 
-<<<<<<< HEAD
-    <br/>
-
-    {% include 'snippets/messages.html' %}
-
-    {% include 'snippets/formerror.html' %}
-
-    <div class="row">
-        <div class="col-lg-4 offset-lg-4">
-            <div class="card">
-                <div class="card-header">
-                    <h5 class="card-title">
-                        <p class="card-header-title">Settings for profile '{{ member.username }}'</p>
-                    </h5>
-                    <span class="align-right">
-                <small>For advanced user settings update, <a
-                        href="{% url 'ctfpad:users-update-advanced' member.user.id %}">[click here]</a>
-                or to change your password <a href="{% url 'ctfpad:users-update-password' %}">[click here]</a></small>
-            </span>
-                </div>
-
-                <div class="card-body">
-                    <form class="form" method="POST" enctype="multipart/form-data">
-                        {% csrf_token %}
-                        <div class="modal-body">
-
-                            <label class="label"><strong>Avatar</strong></label>
-                            <div class="input-group mb-3">
-                                <span class="input-group-text">
-                                    <i class="fas fa-user-circle"></i>
-                                </span>
-                                {{ form.avatar }}
-                            </div>
-
-                            <label class="label"><strong>Description</strong></label>
-                            <div class="input-group mb-3">
-                                <span class="input-group-text">
-                                    <i class="fas fa-hat-cowboy-side"></i>
-                                </span>
-                                <textarea id="{{ form.description.id_for_label }}"
-                                          name="{{ form.description.html_name }}"
-                                          placeholder="{{ form.description.label }}"
-                                          class="form-control">{% if form.description.value %}{{ form.description.value }}{% endif %}</textarea>
-=======
 <br />
 
 {% include 'snippets/messages.html' %}
@@ -72,29 +28,24 @@
                     {% csrf_token %}
                     <div class="modal-body">
 
-                        <label class="label"><strong>Avatar</strong></label>
-                        <div class="input-group mb-3">
-                            <div class="input-group-append">
+                            <label class="label"><strong>Avatar</strong></label>
+                            <div class="input-group mb-3">
                                 <span class="input-group-text">
                                     <i class="fas fa-user-circle"></i>
                                 </span>
-                            </div>
-
-                            {{ form.avatar }}
-                        </div>
-
-                        <label class="label"><strong>Description</strong></label>
-                        <div class="input-group mb-3">
-                            <div class="input-group-append">
+                                {{ form.avatar }}
+                            </div>
+
+                            <label class="label"><strong>Description</strong></label>
+                            <div class="input-group mb-3">
                                 <span class="input-group-text">
                                     <i class="fas fa-hat-cowboy-side"></i>
                                 </span>
-                            </div>
-                            <textarea id="{{ form.description.id_for_label }}" name="{{ form.description.html_name }}"
-                                placeholder="{{ form.description.label }}" value="{{ form.description.value }}"
-                                class="form-control">{% if form.description.value %}
-                                    {{ form.description.value }}{% endif %}</textarea>
-                        </div>
+                                <textarea id="{{ form.description.id_for_label }}"
+                                          name="{{ form.description.html_name }}"
+                                          placeholder="{{ form.description.label }}"
+                                          class="form-control">{% if form.description.value %}{{ form.description.value }}{% endif %}</textarea>
+                            </div>
 
                         {% if not request.user.member.is_guest %}
                         <label class="label"><strong>Current CTF</strong></label>
@@ -103,7 +54,6 @@
                                 <span class="input-group-text">
                                     <i class="fas fa-flag"></i>
                                 </span>
->>>>>>> 5b002e8b
                             </div>
                             <select class="form-control" id="{{ form.selected_ctf.id_for_label }}"
                                 name="{{ form.selected_ctf.html_name }}">
@@ -140,7 +90,6 @@
                             <div class="form-group col-md-6">
                                 <label class="label"><strong>Country</strong></label>
                                 <div class="input-group mb-3">
-<<<<<<< HEAD
                                     <span class="input-group-text">
                                         <i class="fas fa-flag"></i>
                                     </span>
@@ -148,18 +97,6 @@
                                             name="{{ form.selected_ctf.html_name }}">
                                         {% for choice in form.selected_ctf %}
                                             {{ choice }}
-=======
-                                    <div class="input-group-append">
-                                        <span class="input-group-text">
-                                            <i class="fas fa-globe-asia"></i>
-                                        </span>
-                                    </div>
-
-                                    <select class="form-control" id="{{ form.country.id_for_label }}"
-                                        name="{{ form.country.html_name }}">
-                                        {% for choice in form.country %}
-                                        {{ choice }}
->>>>>>> 5b002e8b
                                         {% endfor %}
                                     </select>
                                 </div>
@@ -168,7 +105,6 @@
                             <div class="form-group col-md-6">
                                 <label class="label"><strong>Timezone</strong></label>
                                 <div class="input-group mb-3">
-<<<<<<< HEAD
                                     <span class="input-group-text">
                                         <i class="fas fa-calendar-week"></i>
                                     </span>
@@ -214,24 +150,8 @@
                                         </select>
                                     </div>
                                 </div>
-=======
-                                    <div class="input-group-append">
-                                        <span class="input-group-text">
-                                            <i class="fas fa-clock"></i>
-                                        </span>
-                                    </div>
-                                    <select class="form-control" id="{{ form.timezone.id_for_label }}"
-                                        name="{{ form.timezone.html_name }}">
-                                        {% for choice in form.timezone %}
-                                        {{ choice }}
-                                        {% endfor %}
-                                    </select>
-                                </div>
->>>>>>> 5b002e8b
-                            </div>
-                        </div>
-
-<<<<<<< HEAD
+                            </div>
+
                             <label class="label"><strong><abbr title="You can use them to login on the pad directly">Pad
                                 Credentials*</abbr></strong></label>
                             <div class="input-group">
@@ -256,30 +176,8 @@
                                        name="{{ form.blog_url.html_name }}"
                                        placeholder="{{ form.blog_url.label }}" value="{{ form.blog_url.value }}"
                                        class="form-control"/>
-=======
-                        <label class="label"><strong><abbr title="You can use them to login on the pad directly">Pad
-                                    Credentials*</abbr></strong></label>
-                        <div class="form-row">
-                            <div class="form-group col-md-6">
-                                <label for="inputHedgedocLogin">Login</label>
-                                <input type="text" class="form-control" id="inputHedgedocLogin"
-                                    value="{{ member.hedgedoc_username }}" class="form-control" readonly />
-                            </div>
-                            <div class="form-group col-md-6">
-                                <label for="inputHedgedocPassword">Password</label>
-                                <div class="input-group">
-                                    <input type="password" class="form-control reveal" id="inputHedgedocPassword"
-                                        value="{{ member.hedgedoc_password }}" class="form-control" readonly />
-                                    <span class="input-group-btn">
-                                        <button class="btn btn-default" onclick="toggle_input_password_visibility();"
-                                            type="button"><i class="far fa-eye-slash"></i></button>
-                                    </span>
-                                </div>
->>>>>>> 5b002e8b
-                            </div>
-                        </div>
-
-<<<<<<< HEAD
+                            </div>
+
                             <label class="label"><strong>Github</strong></label>
                             <div class="input-group mb-3">
                                 <span class="input-group-text">
@@ -288,21 +186,8 @@
                                 <input type="url" id="{{ form.github_url.id_for_label }}"
                                        name="{{ form.github_url.html_name }}" placeholder="{{ form.github_url.label }}"
                                        value="{{ form.github_url.value }}" class="form-control"/>
-=======
-                        <label class="label"><strong>Blog URL</strong></label>
-                        <div class="input-group mb-3">
-                            <div class="input-group-append">
-                                <span class="input-group-text">
-                                    <i class="fas fa-link"></i>
-                                </span>
->>>>>>> 5b002e8b
-                            </div>
-                            <input type="url" id="{{ form.blog_url.id_for_label }}" name="{{ form.blog_url.html_name }}"
-                                placeholder="{{ form.blog_url.label }}" value="{{ form.blog_url.value }}"
-                                class="form-control" />
-                        </div>
-
-<<<<<<< HEAD
+                            </div>
+
                             <label class="label"><strong>Twitter</strong></label>
                             <div class="input-group mb-3">
                                 <span class="input-group-text">
@@ -312,21 +197,8 @@
                                        id={{ form.twitter_url.id_for_label }} name="{{ form.twitter_url.html_name }}"
                                        placeholder="{{ form.twitter_url.label }}" value="{{ form.twitter_url.value }}"
                                        class="form-control"/>
-=======
-                        <label class="label"><strong>Github</strong></label>
-                        <div class="input-group mb-3">
-                            <div class="input-group-append">
-                                <span class="input-group-text">
-                                    <i class="fab fa-github"></i>
-                                </span>
->>>>>>> 5b002e8b
-                            </div>
-                            <input type="url" id="{{ form.github_url.id_for_label }}"
-                                name="{{ form.github_url.html_name }}" placeholder="{{ form.github_url.label }}"
-                                value="{{ form.github_url.value }}" class="form-control" />
-                        </div>
-
-<<<<<<< HEAD
+                            </div>
+
                             <label class="label"><strong>Member Since</strong></label>
                             <div class="input-group mb-3">
                                 <span class="input-group-text">
@@ -336,21 +208,8 @@
                                        name="{{ form.joined_time.html_name }}"
                                        placeholder="{{ form.joined_time.label }}"
                                        value="{{ form.joined_time.value|date:'Y-m-d' }}" class="form-control">
-=======
-                        <label class="label"><strong>Twitter</strong></label>
-                        <div class="input-group mb-3">
-                            <div class="input-group-append">
-                                <span class="input-group-text">
-                                    <i class="fab fa-twitter"></i>
-                                </span>
->>>>>>> 5b002e8b
-                            </div>
-                            <input type="url" id={{ form.twitter_url.id_for_label }}
-                                name="{{ form.twitter_url.html_name }}" placeholder="{{ form.twitter_url.label }}"
-                                value="{{ form.twitter_url.value }}" class="form-control" />
-                        </div>
-
-<<<<<<< HEAD
+                            </div>
+
                             {% if request.user.member.has_superpowers %}
                                 <label class="label"><strong>Has Super-Powers?</strong></label>
                                 <div class="input-group mb-3">
@@ -380,7 +239,66 @@
                                             onclick="window.history.back();">Cancel
                                     </button>
                                 </div>
-=======
+                            </div>
+                        </div>
+
+                        <label class="label"><strong><abbr title="You can use them to login on the pad directly">Pad
+                                    Credentials*</abbr></strong></label>
+                        <div class="form-row">
+                            <div class="form-group col-md-6">
+                                <label for="inputHedgedocLogin">Login</label>
+                                <input type="text" class="form-control" id="inputHedgedocLogin"
+                                    value="{{ member.hedgedoc_username }}" class="form-control" readonly />
+                            </div>
+                            <div class="form-group col-md-6">
+                                <label for="inputHedgedocPassword">Password</label>
+                                <div class="input-group">
+                                    <input type="password" class="form-control reveal" id="inputHedgedocPassword"
+                                        value="{{ member.hedgedoc_password }}" class="form-control" readonly />
+                                    <span class="input-group-btn">
+                                        <button class="btn btn-default" onclick="toggle_input_password_visibility();"
+                                            type="button"><i class="far fa-eye-slash"></i></button>
+                                    </span>
+                                </div>
+                            </div>
+                        </div>
+
+                        <label class="label"><strong>Blog URL</strong></label>
+                        <div class="input-group mb-3">
+                            <div class="input-group-append">
+                                <span class="input-group-text">
+                                    <i class="fas fa-link"></i>
+                                </span>
+                            </div>
+                            <input type="url" id="{{ form.blog_url.id_for_label }}" name="{{ form.blog_url.html_name }}"
+                                placeholder="{{ form.blog_url.label }}" value="{{ form.blog_url.value }}"
+                                class="form-control" />
+                        </div>
+
+                        <label class="label"><strong>Github</strong></label>
+                        <div class="input-group mb-3">
+                            <div class="input-group-append">
+                                <span class="input-group-text">
+                                    <i class="fab fa-github"></i>
+                                </span>
+                            </div>
+                            <input type="url" id="{{ form.github_url.id_for_label }}"
+                                name="{{ form.github_url.html_name }}" placeholder="{{ form.github_url.label }}"
+                                value="{{ form.github_url.value }}" class="form-control" />
+                        </div>
+
+                        <label class="label"><strong>Twitter</strong></label>
+                        <div class="input-group mb-3">
+                            <div class="input-group-append">
+                                <span class="input-group-text">
+                                    <i class="fab fa-twitter"></i>
+                                </span>
+                            </div>
+                            <input type="url" id={{ form.twitter_url.id_for_label }}
+                                name="{{ form.twitter_url.html_name }}" placeholder="{{ form.twitter_url.label }}"
+                                value="{{ form.twitter_url.value }}" class="form-control" />
+                        </div>
+
                         <label class="label"><strong>Member Since</strong></label>
                         <div class="input-group mb-3">
                             <div class="input-group-append">
@@ -397,7 +315,6 @@
                         <label class="label"><strong>Has Super-Powers?</strong></label>
                         <div class="input-group mb-3">
                             <div class="input-group-append">
->>>>>>> 5b002e8b
                             </div>
                             <div class="custom-control custom-switch">
                                 <input type="checkbox" class="custom-control-input"
