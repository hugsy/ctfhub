{% extends 'ctfpad/main.html' %}

{% block content %}

<div class="row" style="margin-top: 100px;"></div>

{% include 'snippets/messages.html' %}


<div class="container h-100">
	<div class="d-flex justify-content-center h-100">
		<div class="user_card">
			<div class="d-flex justify-content-center">
				<h3 id="form-title">Register a new member</h3>
			</div>
			<div class="d-flex justify-content-center form_container">
				<form method="POST" action="{% url 'ctfpad:users-register' %}">
					{% csrf_token %}
					<div class="input-group mb-2">
                        <span class="input-group-text"><i class="fas fa-user"></i></span>
						{{form.username}}
					</div>
<<<<<<< HEAD
                    <div class="input-group mb-2">
                        <span class="input-group-text"><i class="fas fa-envelope-square"></i></span>
=======
					<div class="input-group mb-2">
						<div class="input-group-append">
							<span class="input-group-text"><i class="fas fa-envelope-square"></i></span>
						</div>
>>>>>>> 5b002e8b
						{{form.email}}
					</div>
					<div class="input-group mb-2">
						<span class="input-group-text"><i class="fas fa-key"></i></span>
						{{form.password1}}
					</div>
					<div class="input-group mb-2">
                        <span class="input-group-text"><i class="fas fa-key"></i></span>
						{{form.password2}}
					</div>
					<div class="input-group mb-2">
						<span class="input-group-text"><i class="fas fa-key"></i></span>
						{{form.api_key}}
					</div>
					<div class="d-flex justify-content-center mt-3 login_container">
						<input class="btn btn-primary" type="submit" value="Create User">
					</div>
				</form>
			</div>
            {% include 'snippets/formerror.html' %}
			<div class="mt-4">
				{% if not request.user.is_authenticated %}
				<div class="d-flex justify-content-center links">
					Already have an account? <a class="is-link" href="{% url 'ctfpad:user-login' %}">Log in here</a>
				</div>
				<div class="d-flex justify-content-center links">
					No API key, <a class="is-link" href="{% url 'ctfpad:team-register' %}">create a team first here</a>
				</div>
				{% endif %}
			</div>
		</div>
	</div>
</div>
<script>
	var form_fields = document.getElementsByTagName('input');
	for (let field in form_fields)
		form_fields[field].className += ' form-control';
</script>

<div class="row" style="margin-top: 200px;"></div>

{% endblock %}<|MERGE_RESOLUTION|>--- conflicted
+++ resolved
@@ -20,15 +20,8 @@
                         <span class="input-group-text"><i class="fas fa-user"></i></span>
 						{{form.username}}
 					</div>
-<<<<<<< HEAD
                     <div class="input-group mb-2">
                         <span class="input-group-text"><i class="fas fa-envelope-square"></i></span>
-=======
-					<div class="input-group mb-2">
-						<div class="input-group-append">
-							<span class="input-group-text"><i class="fas fa-envelope-square"></i></span>
-						</div>
->>>>>>> 5b002e8b
 						{{form.email}}
 					</div>
 					<div class="input-group mb-2">
