--- conflicted
+++ resolved
@@ -21,7 +21,6 @@
                 </span>
             </div>
 
-<<<<<<< HEAD
                 <div class="card-body">
                     <form class="form" method="POST" enctype="multipart/form-data">
                         {% csrf_token %}
@@ -34,25 +33,8 @@
                                 <input type="text" id="{{ form.username.id_for_label }}"
                                        name="{{ form.username.html_name }}" placeholder="{{ form.username.label }}"
                                        value="{{ form.username.value }}" class="form-control"/>
-=======
-            <div class="card-body">
-                <form class="form" method="POST" enctype="multipart/form-data">
-                    {% csrf_token %}
-                    <div class="modal-body">
-                        <label class="label"><strong>Username</strong></label>
-                        <div class="input-group mb-3">
-                            <div class="input-group-append">
-                                <span class="input-group-text">
-                                    <i class="fas fa-signature"></i>
-                                </span>
->>>>>>> 5b002e8b
                             </div>
-                            <input type="text" id="{{ form.username.id_for_label }}"
-                                name="{{ form.username.html_name }}" placeholder="{{ form.username.label }}"
-                                value="{{ form.username.value }}" class="form-control" />
-                        </div>
 
-<<<<<<< HEAD
                             <label class="label"><strong>Email</strong></label>
                             <div class="input-group mb-3">
                                 <span class="input-group-text">
@@ -61,21 +43,8 @@
                                 <input type="text" id="{{ form.email.id_for_label }}" name="{{ form.email.html_name }}"
                                        placeholder="{{ form.email.label }}" value="{{ form.email.value }}"
                                        class="form-control"/>
-=======
-                        <label class="label"><strong>Email</strong></label>
-                        <div class="input-group mb-3">
-                            <div class="input-group-append">
-                                <span class="input-group-text">
-                                    <i class="fas fa-envelope"></i>
-                                </span>
->>>>>>> 5b002e8b
                             </div>
-                            <input type="text" id="{{ form.email.id_for_label }}" name="{{ form.email.html_name }}"
-                                placeholder="{{ form.email.label }}" value="{{ form.email.value }}"
-                                class="form-control" />
-                        </div>
 
-<<<<<<< HEAD
                             <label class="label"><strong>Password</strong></label>
                             <div class="input-group mb-3">
                                 <span class="input-group-text">
@@ -84,22 +53,12 @@
                                 <input type="password" id="{{ form.current_password.id_for_label }}"
                                        name="{{ form.current_password.html_name }}"
                                        placeholder="{{ form.current_password.label }}" class="form-control" required/>
-=======
-                        <label class="label"><strong>Password</strong></label>
-                        <div class="input-group mb-3">
-                            <div class="input-group-append">
-                                <span class="input-group-text">
-                                    <i class="fas fa-key"></i>
-                                </span>
->>>>>>> 5b002e8b
                             </div>
-                            <input type="password" id="{{ form.current_password.id_for_label }}"
-                                name="{{ form.current_password.html_name }}"
-                                placeholder="{{ form.current_password.label }}" class="form-control" required />
+                            <input type="text" id="{{ form.username.id_for_label }}"
+                                name="{{ form.username.html_name }}" placeholder="{{ form.username.label }}"
+                                value="{{ form.username.value }}" class="form-control" />
                         </div>
-                    </div>
 
-<<<<<<< HEAD
                         <div class="card-footer text-muted">
                             <div class="control card-footer-item">
                                 <div class="d-grid gap-2">
@@ -111,7 +70,24 @@
                                     </button>
                                 </div>
                             </div>
-=======
+                            <input type="text" id="{{ form.email.id_for_label }}" name="{{ form.email.html_name }}"
+                                placeholder="{{ form.email.label }}" value="{{ form.email.value }}"
+                                class="form-control" />
+                        </div>
+
+                        <label class="label"><strong>Password</strong></label>
+                        <div class="input-group mb-3">
+                            <div class="input-group-append">
+                                <span class="input-group-text">
+                                    <i class="fas fa-key"></i>
+                                </span>
+                            </div>
+                            <input type="password" id="{{ form.current_password.id_for_label }}"
+                                name="{{ form.current_password.html_name }}"
+                                placeholder="{{ form.current_password.label }}" class="form-control" required />
+                        </div>
+                    </div>
+
                     <div class="card-footer text-muted">
                         <div class="control card-footer-item">
                             <button type="button" class="btn-primary btn-sm btn-block"
@@ -120,7 +96,6 @@
                             <button type="button" class="btn btn-secondary btn-sm btn-block"
                                 onclick="window.history.back();">Cancel
                             </button>
->>>>>>> 5b002e8b
                         </div>
                     </div>
                 </form>
