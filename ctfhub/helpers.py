--- conflicted
+++ resolved
@@ -394,11 +394,7 @@
             h2 = session.get(f"{url}{note_id}/download")
             if h2.status_code == requests.codes.ok:
                 result = h2.text
-<<<<<<< HEAD
             session.post(f"{url}/logout")
-    return result
-=======
-            session.post(f"{HEDGEDOC_URL}/logout")
     return result
 
 
@@ -409,5 +405,4 @@
 
 
 def get_challenge_upload_path(instance: "Challenge", filename: str) -> str:
-    return f"files/{instance.challenge.id}/{filename}"
->>>>>>> 069505f8
+    return f"files/{instance.challenge.id}/{filename}"