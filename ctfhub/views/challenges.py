--- conflicted
+++ resolved
@@ -23,11 +23,7 @@
     ChallengeUpdateForm,
 )
 from ctfhub.helpers import export_challenge_note, generate_github_page_header
-<<<<<<< HEAD
-from ctfhub.models import Challenge, ChallengeCategory, Ctf
-=======
 from ctfhub.models import Challenge, ChallengeCategory, Ctf, Member
->>>>>>> 069505f8
 from ctfhub_project.settings import HEDGEDOC_URL
 
 
